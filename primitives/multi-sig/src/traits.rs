--- conflicted
+++ resolved
@@ -24,18 +24,15 @@
 
 	/// Get the current pool round.
 	fn get_current_round() -> u32;
-<<<<<<< HEAD
-}
-
-pub trait SocketQueueManager<AccountId> {
-	/// Check if the system is ready for migrate.
-	fn is_ready_for_migrate() -> bool;
-=======
 
 	/// Add a migration transaction.
 	fn add_migration_tx(txid: H256);
 
 	/// Execute a migration transaction.
 	fn execute_migration_tx(txid: H256);
->>>>>>> fcc61aa8
+}
+
+pub trait SocketQueueManager<AccountId> {
+	/// Check if the system is ready for migrate.
+	fn is_ready_for_migrate() -> bool;
 }