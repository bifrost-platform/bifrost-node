import BigNumber from 'bignumber.js';
import { expect } from 'chai';
import { numberToHex } from 'web3-utils';

import { Keyring } from '@polkadot/api';

import {
  DEFAULT_STAKING_AMOUNT, MIN_FULL_CANDIDATE_STAKING_AMOUNT
} from '../../constants/currency';
import {
  TEST_CONTROLLERS, TEST_RELAYERS, TEST_STASHES
} from '../../constants/keys';
import { BFC_STAKING_ABI } from '../abi/bfc_staking';
import { describeDevNode } from '../set_dev_node';
import { callPrecompile, sendPrecompileTx } from '../transactions';
import { jumpToRound } from '../utils';

const SELECTORS = {
  // Role verifiers
  is_nominator: '8e5080e7',
  is_candidate: '5245c1e1',
  is_selected_candidate: '4a079cfd',
  is_selected_candidates: '044527bd',
  is_complete_selected_candidates: '2e8c2a6a',
  is_previous_selected_candidate: '0b32e591',
  is_previous_selected_candidates: 'e200c8e3',
  // Common storage getters
  round_info: 'f8aa8ddd',
  latest_round: '6f31dd98',
  majority: 'b6e54bdf',
  previous_majority: 'e0f9ab40',
  points: '9799b4e7',
  validator_points: '59a595fb',
  rewards: '9ec5a894',
  total: 'b119ebfe',
  inflation_config: '10db2de9',
  inflation_rate: '180692d0',
  estimated_yearly_return: 'fd0c6dc1',
  min_nomination: 'c9f593b2',
  max_nominations_per_nominator: '8b88f0e1',
  max_nominations_per_candidate: '547eaba9',
  candidate_bond_less_delay: '7abd4bbb',
  nominator_bond_less_delay: '804d185e',
  // Validator storage getters
  candidate_count: '4b1c4c29',
  selected_candidates: 'a5542eea',
  previous_selected_candidates: 'd9c62dc8',
  candidate_pool: '96b41b5b',
  candidate_state: '36f3b497',
  candidate_states: '3b368c8c',
  candidate_states_by_selection: 'd631e15c',
  candidate_request: '2e388768',
  candidate_top_nominations: '2a9cdf2b',
  candidate_bottom_nominations: '9be794c0',
  candidate_nomination_count: '1c8ad6fe',
  // Nominator storage getters
  nominator_state: '3f97be51',
  nominator_requests: '24f81326',
  nominator_nomination_count: 'dae5659b',
  // Common dispatchable methods
  go_offline: '767e0450',
  go_online: 'd2f73ceb',
  // Validator dispatchable methods
  join_candidates: 'f98e1021',
  candidate_bond_more: 'c57bd3a8',
  schedule_leave_candidates: '60afbac6',
  schedule_candidate_bond_less: '034c47bc',
  execute_leave_candidates: 'e33a8f25',
  execute_candidate_bond_less: '6c76b502',
  cancel_leave_candidates: '0880b3e2',
  cancel_candidate_bond_less: '583d0fdc',
  set_validator_commission: '6492d2e0',
  // Nominator dispatchable methods
  nominate: '49df6eb3',
  nominator_bond_more: '971d44c8',
  schedule_leave_nominators: '13153b19',
  schedule_revoke_nomination: '5b84b7c7',
  schedule_nominator_bond_less: '774bef4d',
  execute_leave_nominators: '4480de22',
  execute_nomination_request: 'bfb13332',
  cancel_leave_nominators: 'e48105f0',
  cancel_nomination_request: 'bdb20cae',
};

const PRECOMPILE_ADDRESS = '0x0000000000000000000000000000000000000400';

describeDevNode('precompile_bfc_staking - precompile view functions', (context) => {
  const keyring = new Keyring({ type: 'ethereum' });

  const alith: { public: string, private: string } = TEST_CONTROLLERS[0];

  const baltathar = keyring.addFromUri(TEST_CONTROLLERS[1].private);
  const faith = keyring.addFromUri(TEST_CONTROLLERS[5].private);
  const faithStash = keyring.addFromUri(TEST_STASHES[5].private);

  before('it should setup state for nominator_requests', async function () {
    const stake = new BigNumber(DEFAULT_STAKING_AMOUNT);
    const less = stake.dividedBy(10);

    await context.polkadotApi.tx.bfcStaking
      .joinCandidates(faith.address, null, stake.toFixed(), 1)
      .signAndSend(faithStash);

    await context.createBlock();

    await context.polkadotApi.tx.bfcStaking
      .nominate(alith.public, stake.toFixed(), 10, 10)
      .signAndSend(baltathar);

    await context.createBlock();

    await context.polkadotApi.tx.bfcStaking
      .nominate(faith.address, stake.toFixed(), 10, 10)
      .signAndSend(baltathar);

    await context.createBlock();

    await context.polkadotApi.tx.bfcStaking
      .scheduleNominatorBondLess(alith.public, less.toFixed())
      .signAndSend(baltathar);

    await context.createBlock();

    const rawCurrentRound: any = await context.polkadotApi.query.bfcStaking.round();
    const currentRound = rawCurrentRound.currentRoundIndex.toNumber();
    await jumpToRound(context, currentRound + 1);

    await context.polkadotApi.tx.bfcStaking
      .scheduleNominatorBondLess(alith.public, less.toFixed())
      .signAndSend(baltathar);

    await context.createBlock();

    await context.polkadotApi.tx.bfcStaking
      .scheduleNominatorBondLess(faith.address, less.toFixed())
      .signAndSend(baltathar);

    await context.createBlock();
  });

  it('should successfully verify validator/candidate roles', async function () {
    const is_candidate = await callPrecompile(
      context,
      alith.public,
      PRECOMPILE_ADDRESS,
      SELECTORS,
      'is_candidate',
      [alith.public, '0x0'],
    );
    const decoded_is_candidate = context.web3.eth.abi.decodeParameters(
      ['bool'],
      is_candidate,
    )[0];
    expect(decoded_is_candidate).equal(true);

    const is_selected_candidate = await callPrecompile(
      context,
      alith.public,
      PRECOMPILE_ADDRESS,
      SELECTORS,
      'is_selected_candidate',
      [alith.public, '0x0'],
    );
    const decoded_is_selected_candidate = context.web3.eth.abi.decodeParameters(
      ['bool'],
      is_selected_candidate,
    )[0];
    expect(decoded_is_selected_candidate).equal(true);

    const is_previous_selected_candidate = await callPrecompile(
      context,
      alith.public,
      PRECOMPILE_ADDRESS,
      SELECTORS,
      'is_previous_selected_candidate',
      ['0x1', alith.public],
    );
    const decoded_is_previous_selected_candidate = context.web3.eth.abi.decodeParameters(
      ['bool'],
      is_previous_selected_candidate,
    )[0];
    expect(decoded_is_previous_selected_candidate).equal(true);
  });

  it('should successfully verify common storage existance', async function () {
    const round_info = await callPrecompile(
      context,
      alith.public,
      PRECOMPILE_ADDRESS,
      SELECTORS,
      'round_info',
      [],
    );
    const decoded_round_info: any = context.web3.eth.abi.decodeParameters(
      ['tuple(uint256,uint256,uint256,uint256,uint256,uint256,uint256,uint256)'],
      round_info,
    )[0];
    expect(Number(decoded_round_info[0])).equal(2);

    const latest_round = await callPrecompile(
      context,
      alith.public,
      PRECOMPILE_ADDRESS,
      SELECTORS,
      'latest_round',
      [],
    );
    const decoded_latest_round = context.web3.eth.abi.decodeParameters(
      ['uint256'],
      latest_round,
    )[0];
    expect(Number(decoded_latest_round)).equal(2);

    const majority = await callPrecompile(
      context,
      alith.public,
      PRECOMPILE_ADDRESS,
      SELECTORS,
      'majority',
      [],
    );
    const decoded_majority = context.web3.eth.abi.decodeParameters(
      ['uint256'],
      majority,
    )[0];
    expect(Number(decoded_majority)).equal(1);

    const previous_majority = await callPrecompile(
      context,
      alith.public,
      PRECOMPILE_ADDRESS,
      SELECTORS,
      'previous_majority',
      ['0x1'],
    );
    const decoded_previous_majority = context.web3.eth.abi.decodeParameters(
      ['uint256'],
      previous_majority,
    )[0];
    expect(Number(decoded_previous_majority)).equal(1);

    await context.createBlock();
    const points = await callPrecompile(
      context,
      alith.public,
      PRECOMPILE_ADDRESS,
      SELECTORS,
      'points',
      ['0x2'],
    );
    const decoded_points = context.web3.eth.abi.decodeParameters(
      ['uint256'],
      points,
    )[0];
    expect(Number(decoded_points)).greaterThan(1);

    const validator_points = await callPrecompile(
      context,
      alith.public,
      PRECOMPILE_ADDRESS,
      SELECTORS,
      'validator_points',
      ['0x2', alith.public],
    );
    const decoded_validator_points = context.web3.eth.abi.decodeParameters(
      ['uint256'],
      validator_points,
    )[0];
    expect(Number(decoded_validator_points)).greaterThan(1);

    await jumpToRound(context, 2);
    const rewards = await callPrecompile(
      context,
      alith.public,
      PRECOMPILE_ADDRESS,
      SELECTORS,
      'rewards',
      [],
    );
    const decoded_rewards = context.web3.eth.abi.decodeParameters(
      ['uint256'],
      rewards,
    )[0];
    expect(Number(decoded_rewards)).greaterThan(1);

    const total = await callPrecompile(
      context,
      alith.public,
      PRECOMPILE_ADDRESS,
      SELECTORS,
      'total',
      ['0x2'],
    );
    const decoded_total: any = context.web3.eth.abi.decodeParameters(
      [
        'tuple(uint256,uint256,uint256,uint256,uint256,uint256,uint256,uint256,uint256,uint256,uint256,uint256,uint256,uint256,uint256,uint256,uint256,uint256)',
      ],
      total,
    )[0];
    expect(Number(decoded_total[0])).greaterThan(1);

    const inflation_config = await callPrecompile(
      context,
      alith.public,
      PRECOMPILE_ADDRESS,
      SELECTORS,
      'inflation_config',
      [],
    );
    const decoded_inflation_config = context.web3.eth.abi.decodeParameters(
      ['uint256', 'uint256', 'uint256'],
      inflation_config,
    );
    expect(Number(decoded_inflation_config.__length__)).equal(3);
    expect(String(decoded_inflation_config[0])).equal(new BigNumber(7).multipliedBy(10 ** 7).toFixed());
    expect(String(decoded_inflation_config[1])).equal(new BigNumber(13).multipliedBy(10 ** 7).toFixed());
    expect(String(decoded_inflation_config[2])).equal(new BigNumber(15).multipliedBy(10 ** 7).toFixed());

    const inflation_rate = await callPrecompile(
      context,
      alith.public,
      PRECOMPILE_ADDRESS,
      SELECTORS,
      'inflation_rate',
      [],
    );
    const decoded_inflation_rate = context.web3.eth.abi.decodeParameters(
      ['uint256'],
      inflation_rate,
    );
    expect(String(decoded_inflation_rate[0])).equal(new BigNumber(13).multipliedBy(10 ** 7).toFixed());

    const min_nomination = await callPrecompile(
      context,
      alith.public,
      PRECOMPILE_ADDRESS,
      SELECTORS,
      'min_nomination',
      [],
    );
    const decoded_min_nomination = context.web3.eth.abi.decodeParameters(
      ['uint256'],
      min_nomination,
    );
    expect(String(decoded_min_nomination[0])).equal(new BigNumber(1).multipliedBy(10 ** 18).toFixed());

    const max_nominations_per_nominator = await callPrecompile(
      context,
      alith.public,
      PRECOMPILE_ADDRESS,
      SELECTORS,
      'max_nominations_per_nominator',
      [],
    );
    const decoded_max_nominations_per_nominator = context.web3.eth.abi.decodeParameters(
      ['uint256'],
      max_nominations_per_nominator,
    );
    expect(Number(decoded_max_nominations_per_nominator[0])).equal(3);

    const max_nominations_per_candidate = await callPrecompile(
      context,
      alith.public,
      PRECOMPILE_ADDRESS,
      SELECTORS,
      'max_nominations_per_candidate',
      [],
    );
    const decoded_max_nominations_per_candidate = context.web3.eth.abi.decodeParameters(
      ['uint256', 'uint256'],
      max_nominations_per_candidate,
    );
    expect(decoded_max_nominations_per_candidate.__length__).equal(2);
    expect(Number(decoded_max_nominations_per_candidate[0])).equal(2);
<<<<<<< HEAD
    expect(Number(decoded_max_nominations_per_candidate[1])).equal(2);
=======
    expect(Number(decoded_max_nominations_per_candidate[1])).equal(1);
>>>>>>> 9e93ff2e

    const candidate_bond_less_delay = await callPrecompile(
      context,
      alith.public,
      PRECOMPILE_ADDRESS,
      SELECTORS,
      'candidate_bond_less_delay',
      [],
    );
    const decoded_candidate_bond_less_delay = context.web3.eth.abi.decodeParameters(
      ['uint256', 'uint256'],
      candidate_bond_less_delay,
    );
    expect(decoded_candidate_bond_less_delay.__length__).equal(2);
    expect(Number(decoded_candidate_bond_less_delay[0])).equal(1);
    expect(Number(decoded_candidate_bond_less_delay[1])).equal(1);

    const nominator_bond_less_delay = await callPrecompile(
      context,
      alith.public,
      PRECOMPILE_ADDRESS,
      SELECTORS,
      'nominator_bond_less_delay',
      [],
    );
    const decoded_nominator_bond_less_delay = context.web3.eth.abi.decodeParameters(
      ['uint256', 'uint256', 'uint256'],
      nominator_bond_less_delay,
    );
    expect(decoded_nominator_bond_less_delay.__length__).equal(3);
    expect(Number(decoded_nominator_bond_less_delay[0])).equal(1);
    expect(Number(decoded_nominator_bond_less_delay[1])).equal(1);
    expect(Number(decoded_nominator_bond_less_delay[2])).equal(1);
  });

  it('should successfully verify validator/candidate storage existance', async function () {
    const candidate_count = await callPrecompile(
      context,
      alith.public,
      PRECOMPILE_ADDRESS,
      SELECTORS,
      'candidate_count',
      [],
    );
    const decoded_candidate_count = context.web3.eth.abi.decodeParameters(
      ['uint256'],
      candidate_count,
    );
    expect(Number(decoded_candidate_count[0])).equal(2);

    const selected_candidates = await callPrecompile(
      context,
      alith.public,
      PRECOMPILE_ADDRESS,
      SELECTORS,
      'selected_candidates',
      ['0x0'],
    );
    const decoded_selected_candidates: any = context.web3.eth.abi.decodeParameters(
      ['address[]'],
      selected_candidates,
    )[0];
    expect(decoded_selected_candidates.length).equal(1);
    expect(decoded_selected_candidates[0]).equal(alith.public);

    const previous_selected_candidates = await callPrecompile(
      context,
      alith.public,
      PRECOMPILE_ADDRESS,
      SELECTORS,
      'previous_selected_candidates',
      ['0x2'],
    );
    const decoded_previous_selected_candidates: any = context.web3.eth.abi.decodeParameters(
      ['address[]'],
      previous_selected_candidates,
    )[0];
    expect(decoded_previous_selected_candidates.length).equal(1);
    expect(decoded_previous_selected_candidates[0]).equal(alith.public);

    const candidate_pool = await callPrecompile(
      context,
      alith.public,
      PRECOMPILE_ADDRESS,
      SELECTORS,
      'candidate_pool',
      [],
    );
    const decoded_candidate_pool: any = context.web3.eth.abi.decodeParameters(
      ['address[]', 'uint256[]'],
      candidate_pool,
    );
    expect(decoded_candidate_pool[0].length).equal(2);
    expect(decoded_candidate_pool[1].length).equal(2);
    expect(decoded_candidate_pool[0][1]).equal(alith.public);

    const candidate_state = await callPrecompile(
      context,
      alith.public,
      PRECOMPILE_ADDRESS,
      SELECTORS,
      'candidate_state',
      [alith.public],
    );
    const decoded_candidate_state: any = context.web3.eth.abi.decodeParameters(
      [
        'tuple(address,address,uint256,uint256,uint256,uint256,uint256,uint256,uint256,uint256,uint256,uint256,bool,uint256,uint256,uint256,uint256,uint256,uint256,uint256)',
      ],
      candidate_state,
    )[0];
    expect(decoded_candidate_state[0]).equal(alith.public);

    const candidate_states = await callPrecompile(
      context,
      alith.public,
      PRECOMPILE_ADDRESS,
      SELECTORS,
      'candidate_states',
      ['0x0'],
    );
    const decoded_candidate_states: any = context.web3.eth.abi.decodeParameters(
      [
        'address[]',
        'address[]',
        'uint256[]',
        'uint256[]',
        'uint256[]',
        'uint256[]',
        'uint256[]',
        'uint256[]',
        'uint256[]',
        'uint256[]',
        'uint256[]',
        'uint256[]',
        'bool[]',
        'uint256[]',
        'uint256[]',
        'uint256[]',
        'uint256[]',
        'uint256[]',
        'uint256[]',
        'uint256[]',
      ],
      candidate_states,
    );
    expect(decoded_candidate_states[0][1]).equal(alith.public);

    const candidate_states_by_selection = await callPrecompile(
      context,
      alith.public,
      PRECOMPILE_ADDRESS,
      SELECTORS,
      'candidate_states_by_selection',
      ['0x0', '0x1'],
    );
    const decoded_candidate_states_by_selection: any = context.web3.eth.abi.decodeParameters(
      [
        'address[]',
        'address[]',
        'uint256[]',
        'uint256[]',
        'uint256[]',
        'uint256[]',
        'uint256[]',
        'uint256[]',
        'uint256[]',
        'uint256[]',
        'uint256[]',
        'uint256[]',
        'bool[]',
        'uint256[]',
        'uint256[]',
        'uint256[]',
        'uint256[]',
        'uint256[]',
        'uint256[]',
        'uint256[]',
      ],
      candidate_states_by_selection,
    );
    expect(decoded_candidate_states_by_selection[0][0]).equal(alith.public);

    const candidate_request = await callPrecompile(
      context,
      alith.public,
      PRECOMPILE_ADDRESS,
      SELECTORS,
      'candidate_request',
      [alith.public],
    );
    const decoded_candidate_request: any = context.web3.eth.abi.decodeParameters(
      [
        'tuple(address,uint256,uint256)',
      ],
      candidate_request,
    )[0];
    expect(decoded_candidate_request[0]).equal(alith.public);

    const candidate_top_nominations = await callPrecompile(
      context,
      alith.public,
      PRECOMPILE_ADDRESS,
      SELECTORS,
      'candidate_top_nominations',
      [alith.public],
    );
    const decoded_candidate_top_nominations = context.web3.eth.abi.decodeParameters(
      [
        'address',
        'uint256',
        'address[]',
        'uint256[]',
      ],
      candidate_top_nominations,
    );
    expect(decoded_candidate_top_nominations[0]).equal(alith.public);

    const candidate_bottom_nominations = await callPrecompile(
      context,
      alith.public,
      PRECOMPILE_ADDRESS,
      SELECTORS,
      'candidate_bottom_nominations',
      [alith.public],
    );
    const decoded_candidate_bottom_nominations = context.web3.eth.abi.decodeParameters(
      [
        'address',
        'uint256',
        'address[]',
        'uint256[]',
      ],
      candidate_bottom_nominations,
    );
    expect(decoded_candidate_bottom_nominations[0]).equal(alith.public);

    const candidate_nomination_count = await callPrecompile(
      context,
      alith.public,
      PRECOMPILE_ADDRESS,
      SELECTORS,
      'candidate_nomination_count',
      [alith.public],
    );
    const decoded_candidate_nomination_count = context.web3.eth.abi.decodeParameters(
      [
        'uint256',
      ],
      candidate_nomination_count,
    )[0];
    expect(Number(decoded_candidate_nomination_count)).equal(1);
  });

  it('should successfully verify nominator storage existance', async function () {
    const nominator_state = await callPrecompile(
      context,
      baltathar.address,
      PRECOMPILE_ADDRESS,
      SELECTORS,
      'nominator_state',
      [baltathar.address],
    );
    const decoded_nominator_state = context.web3.eth.abi.decodeParameters(
      [
        'address',
        'uint256',
        'uint256',
        'uint256',
        'address[]',
        'uint256[]',
        'uint256[]',
        'uint256',
        'uint256',
        'uint256[]',
      ],
      nominator_state,
    );
    expect(decoded_nominator_state[0]).equal(baltathar.address);

    const nominator_requests = await callPrecompile(
      context,
      baltathar.address,
      PRECOMPILE_ADDRESS,
      SELECTORS,
      'nominator_requests',
      [baltathar.address],
    );
    const decoded_nominator_requests = context.web3.eth.abi.decodeParameters(
      [
        'address',
        'uint256',
        'address[]',
        'uint256[][]',
        'uint256[][]',
        'uint256[]',
      ],
      nominator_requests,
    );
    const less = new BigNumber(DEFAULT_STAKING_AMOUNT).dividedBy(10);
    expect(decoded_nominator_requests[0]).equal(baltathar.address);
    expect(new BigNumber(decoded_nominator_requests[1] as any).toFixed()).equal(less.multipliedBy(3).toFixed());
    expect((decoded_nominator_requests as any)[2].length).equal(2);
    expect((decoded_nominator_requests as any)[3][0].length).equal(1);
    expect((decoded_nominator_requests as any)[3][1].length).equal(2);
    expect((decoded_nominator_requests as any)[4][0].length).equal(1);
    expect((decoded_nominator_requests as any)[4][1].length).equal(2);
    expect((decoded_nominator_requests as any)[5].length).equal(2);

    const nominator_nomination_count = await callPrecompile(
      context,
      alith.public,
      PRECOMPILE_ADDRESS,
      SELECTORS,
      'nominator_nomination_count',
      [alith.public],
    );
    const decoded_nominator_nomination_count = context.web3.eth.abi.decodeParameters(
      ['uint256'],
      nominator_nomination_count,
    )[0];
    expect(Number(decoded_nominator_nomination_count)).equal(0);
  });
});

describeDevNode('precompile_bfc_staking - precompile dispatch functions', (context) => {
  const alith: { public: string, private: string } = TEST_CONTROLLERS[0];

  const baltathar: { public: string, private: string } = TEST_CONTROLLERS[1];
  const baltatharStash: { public: string, private: string } = TEST_STASHES[1];
  const baltatharRelayer: { public: string, private: string } = TEST_RELAYERS[1];

  it('should successfully execute `join_candidates()`', async function () {
    const stake = new BigNumber(MIN_FULL_CANDIDATE_STAKING_AMOUNT);

    const block = await sendPrecompileTx(
      context,
      PRECOMPILE_ADDRESS,
      SELECTORS,
      baltatharStash.public,
      baltatharStash.private,
      'join_candidates',
      [baltathar.public, baltatharRelayer.public, numberToHex(stake.toFixed()), numberToHex(1)],
    );

    const receipt = await context.web3.eth.getTransactionReceipt(block.txResults[0]);
    expect(Boolean(receipt.status)).equal(true);

    const candidate_pool = await callPrecompile(
      context,
      alith.public,
      PRECOMPILE_ADDRESS,
      SELECTORS,
      'candidate_pool',
      [],
    );
    const decoded_candidate_pool: any = context.web3.eth.abi.decodeParameters(
      ['address[]', 'uint256[]'],
      candidate_pool,
    );
    expect(decoded_candidate_pool[0].length).equal(2);
    expect(decoded_candidate_pool[1].length).equal(2);
    expect(decoded_candidate_pool[0]).includes(baltathar.public);
  });

  it('should successfully execute `candidate_bond_more()`', async function () {
    const more = new BigNumber(MIN_FULL_CANDIDATE_STAKING_AMOUNT);

    const block = await sendPrecompileTx(
      context,
      PRECOMPILE_ADDRESS,
      SELECTORS,
      baltatharStash.public,
      baltatharStash.private,
      'candidate_bond_more',
      [numberToHex(more.toFixed())],
    );

    const receipt = await context.web3.eth.getTransactionReceipt(block.txResults[0]);
    expect(Boolean(receipt.status)).equal(true);

    const candidate_state = await callPrecompile(
      context,
      baltathar.public,
      PRECOMPILE_ADDRESS,
      SELECTORS,
      'candidate_state',
      [baltathar.public],
    );
    const decoded_candidate_state: any = context.web3.eth.abi.decodeParameters(
      [
        'tuple(address,address,uint256,uint256,uint256,uint256,uint256,uint256,uint256,uint256,uint256,uint256,bool,uint256,uint256,uint256,uint256,uint256,uint256,uint256)',
      ],
      candidate_state,
    )[0];
    expect(new BigNumber(decoded_candidate_state[2]).toFixed()).equal(new BigNumber(more).multipliedBy(2).toFixed());
  });
});

describeDevNode('precompile_bfc_staking - precompile gas estimation', (context) => {
  const alithStash: { public: string, private: string } = TEST_STASHES[0];

  it('should successfully estimate dispatch functions', async function () {
    const bfc_staking: any = new context.web3.eth.Contract(BFC_STAKING_ABI, PRECOMPILE_ADDRESS);
    const data = new BigNumber(100).multipliedBy(10 ** 18).toFixed();
    const gas = await bfc_staking.methods.candidate_bond_more(data).estimateGas({ from: alithStash.public });
    expect(Number(gas)).greaterThan(0);
  });
});<|MERGE_RESOLUTION|>--- conflicted
+++ resolved
@@ -372,11 +372,7 @@
     );
     expect(decoded_max_nominations_per_candidate.__length__).equal(2);
     expect(Number(decoded_max_nominations_per_candidate[0])).equal(2);
-<<<<<<< HEAD
     expect(Number(decoded_max_nominations_per_candidate[1])).equal(2);
-=======
-    expect(Number(decoded_max_nominations_per_candidate[1])).equal(1);
->>>>>>> 9e93ff2e
 
     const candidate_bond_less_delay = await callPrecompile(
       context,
