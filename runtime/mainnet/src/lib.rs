--- conflicted
+++ resolved
@@ -149,11 +149,7 @@
 	// The version of the authorship interface.
 	authoring_version: 1,
 	// The version of the runtime spec.
-<<<<<<< HEAD
-	spec_version: 2025,
-=======
-	spec_version: 2026,
->>>>>>> 08764c1a
+	spec_version: 2027,
 	// The version of the implementation of the spec.
 	impl_version: 1,
 	// A list of supported runtime APIs along with their versions.
